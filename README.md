--- conflicted
+++ resolved
@@ -30,10 +30,6 @@
 
 ## TODO List
 - [x] Support 2D-GS
-<<<<<<< HEAD
-- [ ] Long sequence cross window alignment
-=======
->>>>>>> 8c0d3fa5
 - [ ] Support Mip-Splatting
 
 ## Get Started
